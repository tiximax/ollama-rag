--- conflicted
+++ resolved
@@ -1053,20 +1053,11 @@
             return str(abs(hash(seed)))
 
     def generate_text(self, prompt: str, provider: Optional[str] = None) -> str:
-<<<<<<< HEAD
-        # TEST_MODE: trả về nhanh chuỗi ngắn có citation [1] để e2e chạy nhanh
-        try:
-            if str(os.getenv("TEST_MODE", "0")).strip().lower() not in ("0", "false", "no", ""):
-                return "OK [1] (test-mode)"
-        except Exception:
-            pass
-=======
         # Cache layer
         key = self._gen_cache_key(prompt, provider)
         cached = self.gen_cache.get(key)
         if cached is not None and cached.strip():
             return cached
->>>>>>> 15163052
         llm = self._get_llm(provider)
         out = llm.generate(prompt)
         try:
@@ -1077,17 +1068,6 @@
         return out
 
     def generate_stream(self, prompt: str, provider: Optional[str] = None):
-<<<<<<< HEAD
-        # TEST_MODE: stream nhanh 2 chunk mô phỏng
-        try:
-            if str(os.getenv("TEST_MODE", "0")).strip().lower() not in ("0", "false", "no", ""):
-                def _gen():
-                    yield "OK "
-                    yield "[1] (test-mode)"
-                return _gen()
-        except Exception:
-            pass
-=======
         # If cached, stream from cache to preserve API contract
         key = self._gen_cache_key(prompt, provider)
         cached = self.gen_cache.get(key)
@@ -1098,7 +1078,6 @@
                 for i in range(0, len(s), chunk):
                     yield s[i:i+chunk]
             return _gen()
->>>>>>> 15163052
         llm = self._get_llm(provider)
         return llm.generate_stream(prompt)
 
